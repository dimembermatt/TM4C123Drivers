--- conflicted
+++ resolved
@@ -89,18 +89,12 @@
     };
     
     if (config.source == PWM_SOURCE_DEFAULT) {
-<<<<<<< HEAD
-        assert(config.period <= 0xFFFF);
-        assert(config.sourceInfo.pin < PWM_COUNT);
-        PWMPin_t pwmPin = config.sourceInfo.pin;
-=======
         struct PWMModuleConfig pwmConfig = config.sourceInfo.pwmSelect;
         assert(pwmConfig.pin < PWM_COUNT);
         assert(pwmConfig.period > 0x0);
         assert(pwmConfig.divisor <= PWM_DIV_64);
 
         PWMPin_t pwmPin = pwmConfig.pin;
->>>>>>> 08d00591
         pwm.sourceInfo.pin = pwmPin;
 
         /* 1. Enable PWM clock and stall until ready. */
