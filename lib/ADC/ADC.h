--- conflicted
+++ resolved
@@ -269,10 +269,4 @@
  * @param sequencer The ADCSequencer to sequence.
  * @param arr A reference to an array to fill with values.
  */
-<<<<<<< HEAD
-void ADCSampleSequencer(enum ADCModule module, enum ADCSequencer sequencer, uint16_t arr[8]);
-
-
-=======
-void ADCSampleSequencer(enum ADCModule module, enum ADCSequencer sequencer, uint32_t arr[8]);
->>>>>>> dda65e3f
+void ADCSampleSequencer(enum ADCModule module, enum ADCSequencer sequencer, uint16_t arr[8]);