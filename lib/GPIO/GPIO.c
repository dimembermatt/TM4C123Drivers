--- conflicted
+++ resolved
@@ -1,11 +1,3 @@
-<<<<<<< HEAD
- /**
- * GPIO.c
- * Devices: LM4F120; TM4C123
- * Description: Low level drivers for GPIO initialization.
- * Authors: Matthew Yu.
- * Last Modified: 09/13/21
-=======
 /**
  * @file GPIO.c
  * @author Matthew Yu (matthewjkyu@gmail.com)
@@ -21,7 +13,6 @@
  * This is high recommended for programs using interrupts that call these
  * functions to edit GPIO bits, or for high frequency operation programs. There
  * is a tradeoff of on the order of 100x speedup vs 1KB more lines of DATA.
->>>>>>> 824d14dc
  * 
  * Unsupported Features. This driver does not support DMA control.
  */
